import asyncio
import os
from dataclasses import dataclass, field
from typing import Any, Union, final

import numpy as np

from lightrag.types import KnowledgeGraph, KnowledgeGraphNode, KnowledgeGraphEdge


from ..base import BaseGraphStorage, BaseKVStorage, BaseVectorStorage
from ..namespace import NameSpace, is_namespace
from ..utils import logger

import pipmaster as pm
import configparser

if not pm.is_installed("pymysql"):
    pm.install("pymysql")
if not pm.is_installed("sqlalchemy"):
    pm.install("sqlalchemy")

from sqlalchemy import create_engine, text  # type: ignore


def sanitize_sensitive_info(data: dict) -> dict:
    sanitized_data = data.copy()
    sensitive_fields = ['password', 'user', 'host', 'database']
    for field in sensitive_fields:
        if field in sanitized_data:
            sanitized_data[field] = '***'
    return sanitized_data

class TiDB:
    def __init__(self, config, **kwargs):
        self.host = config.get("host", None)
        self.port = config.get("port", None)
        self.user = config.get("user", None)
        self.password = config.get("password", None)
        self.database = config.get("database", None)
        self.workspace = config.get("workspace", None)
        connection_string = (
            f"mysql+pymysql://{self.user}:{self.password}@{self.host}:{self.port}/{self.database}"
            f"?ssl_verify_cert=true&ssl_verify_identity=true"
        )

        try:
            self.engine = create_engine(connection_string)
            logger.info(f"Connected to TiDB database at {self.database}")
        except Exception as e:
            logger.error(f"Failed to connect to TiDB database at {self.database}")
            logger.error(f"TiDB database error: {e}")
            raise

    async def check_tables(self):
        for k, v in TABLES.items():
            try:
                await self.query(f"SELECT 1 FROM {k}".format(k=k))
            except Exception as e:
                logger.error(f"Failed to check table {k} in TiDB database")
                logger.error(f"TiDB database error: {e}")
                try:
                    await self.execute(v["ddl"])
                    logger.info(f"Created table {k} in TiDB database")
                except Exception as e:
                    logger.error(f"Failed to create table {k} in TiDB database")
                    logger.error(f"TiDB database error: {e}")

    async def query(
        self, sql: str, params: dict = None, multirows: bool = False
    ) -> Union[dict, None]:
        if params is None:
            params = {"workspace": self.workspace}
        else:
            params.update({"workspace": self.workspace})
        with self.engine.connect() as conn, conn.begin():
            try:
                result = conn.execute(text(sql), params)
            except Exception as e:
                sanitized_params = sanitize_sensitive_info(params)
<<<<<<< HEAD
                logger.error(f"Tidb database,\nsql:{sql},\nparams:{sanitized_params},\nerror:{e}")
=======
                sanitized_params = sanitize_sensitive_info(params)
                logger.error(f"Tidb database,\nsql:{sql},\nparams:{sanitized_params},\nerror:{sanitize_sensitive_info({'error': str(e)})}")
>>>>>>> 460bc4d1
                raise
            if multirows:
                rows = result.all()
                if rows:
                    data = [dict(zip(result.keys(), row)) for row in rows]
                else:
                    data = []
            else:
                row = result.first()
                if row:
                    data = dict(zip(result.keys(), row))
                else:
                    data = None
            return data

    async def execute(self, sql: str, data: list | dict = None):
        # logger.info("go into TiDBDB execute method")
        try:
            with self.engine.connect() as conn, conn.begin():
                if data is None:
                    conn.execute(text(sql))
                else:
                    conn.execute(text(sql), parameters=data)
        except Exception as e:
            sanitized_data = sanitize_sensitive_info(data) if data else None
<<<<<<< HEAD
            logger.error(f"Tidb database,\nsql:{sql},\ndata:{sanitized_data},\nerror:{e}")
=======
            logger.error(f"Tidb database,\nsql:{sql},\ndata:{sanitized_data},\nerror:{sanitize_sensitive_info({'error': str(e)})}")
>>>>>>> 460bc4d1
            raise


class ClientManager:
    _instances: dict[str, Any] = {"db": None, "ref_count": 0}
    _lock = asyncio.Lock()

    @staticmethod
    def get_config() -> dict[str, Any]:
        config = configparser.ConfigParser()
        config.read("config.ini", "utf-8")

        return {
            "host": os.environ.get(
                "TIDB_HOST",
                config.get("tidb", "host", fallback="localhost"),
            ),
            "port": os.environ.get(
                "TIDB_PORT", config.get("tidb", "port", fallback=4000)
            ),
            "user": os.environ.get(
                "TIDB_USER",
                config.get("tidb", "user", fallback=None),
            ),
            "password": os.environ.get(
                "TIDB_PASSWORD",
                config.get("tidb", "password", fallback=None),
            ),
            "database": os.environ.get(
                "TIDB_DATABASE",
                config.get("tidb", "database", fallback=None),
            ),
            "workspace": os.environ.get(
                "TIDB_WORKSPACE",
                config.get("tidb", "workspace", fallback="default"),
            ),
        }

    @classmethod
    async def get_client(cls) -> TiDB:
        async with cls._lock:
            if cls._instances["db"] is None:
                config = ClientManager.get_config()
                db = TiDB(config)
                await db.check_tables()
                cls._instances["db"] = db
                cls._instances["ref_count"] = 0
            cls._instances["ref_count"] += 1
            return cls._instances["db"]

    @classmethod
    async def release_client(cls, db: TiDB):
        async with cls._lock:
            if db is not None:
                if db is cls._instances["db"]:
                    cls._instances["ref_count"] -= 1
                    if cls._instances["ref_count"] == 0:
                        cls._instances["db"] = None


@final
@dataclass
class TiDBKVStorage(BaseKVStorage):
    db: TiDB = field(default=None)

    def __post_init__(self):
        self._data = {}
        self._max_batch_size = self.global_config["embedding_batch_num"]

    async def initialize(self):
        if self.db is None:
            self.db = await ClientManager.get_client()

    async def finalize(self):
        if self.db is not None:
            await ClientManager.release_client(self.db)
            self.db = None

    ################ QUERY METHODS ################
    async def get_all(self) -> dict[str, Any]:
        """Get all data from storage

        Returns:
            Dictionary containing all stored data
        """
        async with self._storage_lock:
            return dict(self._data)

    async def get_by_id(self, id: str) -> dict[str, Any] | None:
        """Fetch doc_full data by id."""
        SQL = SQL_TEMPLATES["get_by_id_" + self.namespace]
        params = {"id": id}
        response = await self.db.query(SQL, params)
        return response if response else None

    # Query by id
    async def get_by_ids(self, ids: list[str]) -> list[dict[str, Any]]:
        """Fetch doc_chunks data by id"""
        SQL = SQL_TEMPLATES["get_by_ids_" + self.namespace].format(
            ids=",".join([f"'{id}'" for id in ids])
        )
        return await self.db.query(SQL, multirows=True)

    async def filter_keys(self, keys: set[str]) -> set[str]:
        SQL = SQL_TEMPLATES["filter_keys"].format(
            table_name=namespace_to_table_name(self.namespace),
            id_field=namespace_to_id(self.namespace),
            ids=",".join([f"'{id}'" for id in keys]),
        )
        try:
            await self.db.query(SQL)
        except Exception as e:
            logger.error(f"Tidb database,\nsql:{SQL},\nkeys:{keys},\nerror:{e}")
        res = await self.db.query(SQL, multirows=True)
        if res:
            exist_keys = [key["id"] for key in res]
            data = set([s for s in keys if s not in exist_keys])
        else:
            exist_keys = []
            data = set([s for s in keys if s not in exist_keys])
        return data

    ################ INSERT full_doc AND chunks ################
    async def upsert(self, data: dict[str, dict[str, Any]]) -> None:
        logger.info(f"Inserting {len(data)} to {self.namespace}")
        if not data:
            return
        left_data = {k: v for k, v in data.items() if k not in self._data}
        self._data.update(left_data)
        if is_namespace(self.namespace, NameSpace.KV_STORE_TEXT_CHUNKS):
            list_data = [
                {
                    "__id__": k,
                    **{k1: v1 for k1, v1 in v.items()},
                }
                for k, v in data.items()
            ]
            contents = [v["content"] for v in data.values()]
            batches = [
                contents[i : i + self._max_batch_size]
                for i in range(0, len(contents), self._max_batch_size)
            ]
            embeddings_list = await asyncio.gather(
                *[self.embedding_func(batch) for batch in batches]
            )
            embeddings = np.concatenate(embeddings_list)
            for i, d in enumerate(list_data):
                d["__vector__"] = embeddings[i]

            merge_sql = SQL_TEMPLATES["upsert_chunk"]
            data = []
            for item in list_data:
                data.append(
                    {
                        "id": item["__id__"],
                        "content": item["content"],
                        "tokens": item["tokens"],
                        "chunk_order_index": item["chunk_order_index"],
                        "full_doc_id": item["full_doc_id"],
                        "content_vector": f"{item['__vector__'].tolist()}",
                        "workspace": self.db.workspace,
                    }
                )
            await self.db.execute(merge_sql, data)

        if is_namespace(self.namespace, NameSpace.KV_STORE_FULL_DOCS):
            merge_sql = SQL_TEMPLATES["upsert_doc_full"]
            data = []
            for k, v in self._data.items():
                data.append(
                    {
                        "id": k,
                        "content": v["content"],
                        "workspace": self.db.workspace,
                    }
                )
            await self.db.execute(merge_sql, data)
        return left_data

    async def index_done_callback(self) -> None:
        # Ti handles persistence automatically
        pass

    async def delete(self, ids: list[str]) -> None:
        """Delete records with specified IDs from the storage.

        Args:
            ids: List of record IDs to be deleted
        """
        if not ids:
            return

        try:
            table_name = namespace_to_table_name(self.namespace)
            id_field = namespace_to_id(self.namespace)

            if not table_name or not id_field:
                logger.error(f"Unknown namespace for deletion: {self.namespace}")
                return

            ids_list = ",".join([f"'{id}'" for id in ids])
            delete_sql = f"DELETE FROM {table_name} WHERE workspace = :workspace AND {id_field} IN ({ids_list})"

            await self.db.execute(delete_sql, {"workspace": self.db.workspace})
            logger.info(
                f"Successfully deleted {len(ids)} records from {self.namespace}"
            )
        except Exception as e:
            logger.error(f"Error deleting records from {self.namespace}: {e}")

    async def drop_cache_by_modes(self, modes: list[str] | None = None) -> bool:
        """Delete specific records from storage by cache mode

        Args:
            modes (list[str]): List of cache modes to be dropped from storage

        Returns:
            bool: True if successful, False otherwise
        """
        if not modes:
            return False

        try:
            table_name = namespace_to_table_name(self.namespace)
            if not table_name:
                return False

            if table_name != "LIGHTRAG_LLM_CACHE":
                return False

            # 构建MySQL风格的IN查询
            modes_list = ", ".join([f"'{mode}'" for mode in modes])
            sql = f"""
            DELETE FROM {table_name}
            WHERE workspace = :workspace
            AND mode IN ({modes_list})
            """

            logger.info(f"Deleting cache by modes: {modes}")
            await self.db.execute(sql, {"workspace": self.db.workspace})
            return True
        except Exception as e:
            logger.error(f"Error deleting cache by modes {modes}: {e}")
            return False

    async def drop(self) -> dict[str, str]:
        """Drop the storage"""
        try:
            table_name = namespace_to_table_name(self.namespace)
            if not table_name:
                return {
                    "status": "error",
                    "message": f"Unknown namespace: {self.namespace}",
                }

            drop_sql = SQL_TEMPLATES["drop_specifiy_table_workspace"].format(
                table_name=table_name
            )
            await self.db.execute(drop_sql, {"workspace": self.db.workspace})
            return {"status": "success", "message": "data dropped"}
        except Exception as e:
            return {"status": "error", "message": str(e)}


@final
@dataclass
class TiDBVectorDBStorage(BaseVectorStorage):
    db: TiDB | None = field(default=None)

    def __post_init__(self):
        self._client_file_name = os.path.join(
            self.global_config["working_dir"], f"vdb_{self.namespace}.json"
        )
        self._max_batch_size = self.global_config["embedding_batch_num"]
        config = self.global_config.get("vector_db_storage_cls_kwargs", {})
        cosine_threshold = config.get("cosine_better_than_threshold")
        if cosine_threshold is None:
            raise ValueError(
                "cosine_better_than_threshold must be specified in vector_db_storage_cls_kwargs"
            )
        self.cosine_better_than_threshold = cosine_threshold

    async def initialize(self):
        if self.db is None:
            self.db = await ClientManager.get_client()

    async def finalize(self):
        if self.db is not None:
            await ClientManager.release_client(self.db)
            self.db = None

    async def query(
        self, query: str, top_k: int, ids: list[str] | None = None
    ) -> list[dict[str, Any]]:
        """Search from tidb vector"""
        embeddings = await self.embedding_func([query])
        embedding = embeddings[0]

        embedding_string = "[" + ", ".join(map(str, embedding.tolist())) + "]"

        params = {
            "embedding_string": embedding_string,
            "top_k": top_k,
            "better_than_threshold": self.cosine_better_than_threshold,
        }

        results = await self.db.query(
            SQL_TEMPLATES[self.namespace], params=params, multirows=True
        )
        print("vector search result:", results)
        if not results:
            return []
        return results

    ###### INSERT entities And relationships ######
    async def upsert(self, data: dict[str, dict[str, Any]]) -> None:
        logger.info(f"Inserting {len(data)} to {self.namespace}")
        if not data:
            return
        if is_namespace(self.namespace, NameSpace.VECTOR_STORE_CHUNKS):
            return

        logger.info(f"Inserting {len(data)} vectors to {self.namespace}")

        list_data = [
            {
                "id": k,
                **{k1: v1 for k1, v1 in v.items()},
            }
            for k, v in data.items()
        ]
        contents = [v["content"] for v in data.values()]
        batches = [
            contents[i : i + self._max_batch_size]
            for i in range(0, len(contents), self._max_batch_size)
        ]
        embedding_tasks = [self.embedding_func(batch) for batch in batches]
        embeddings_list = await asyncio.gather(*embedding_tasks)

        embeddings = np.concatenate(embeddings_list)
        for i, d in enumerate(list_data):
            d["content_vector"] = embeddings[i]

        if is_namespace(self.namespace, NameSpace.VECTOR_STORE_ENTITIES):
            data = []
            for item in list_data:
                param = {
                    "id": item["id"],
                    "name": item["entity_name"],
                    "content": item["content"],
                    "content_vector": f"{item['content_vector'].tolist()}",
                    "workspace": self.db.workspace,
                }
                # update entity_id if node inserted by graph_storage_instance before
                has = await self.db.query(SQL_TEMPLATES["has_entity"], param)
                if has["cnt"] != 0:
                    await self.db.execute(SQL_TEMPLATES["update_entity"], param)
                    continue

                data.append(param)
            if data:
                merge_sql = SQL_TEMPLATES["insert_entity"]
                await self.db.execute(merge_sql, data)

        elif is_namespace(self.namespace, NameSpace.VECTOR_STORE_RELATIONSHIPS):
            data = []
            for item in list_data:
                param = {
                    "id": item["id"],
                    "source_name": item["src_id"],
                    "target_name": item["tgt_id"],
                    "content": item["content"],
                    "content_vector": f"{item['content_vector'].tolist()}",
                    "workspace": self.db.workspace,
                }
                # update relation_id if node inserted by graph_storage_instance before
                has = await self.db.query(SQL_TEMPLATES["has_relationship"], param)
                if has["cnt"] != 0:
                    await self.db.execute(SQL_TEMPLATES["update_relationship"], param)
                    continue

                data.append(param)
            if data:
                merge_sql = SQL_TEMPLATES["insert_relationship"]
                await self.db.execute(merge_sql, data)

    async def get_by_status(self, status: str) -> Union[list[dict[str, Any]], None]:
        SQL = SQL_TEMPLATES["get_by_status_" + self.namespace]
        params = {"workspace": self.db.workspace, "status": status}
        return await self.db.query(SQL, params, multirows=True)

    async def delete(self, ids: list[str]) -> None:
        """Delete vectors with specified IDs from the storage.

        Args:
            ids: List of vector IDs to be deleted
        """
        if not ids:
            return

        table_name = namespace_to_table_name(self.namespace)
        id_field = namespace_to_id(self.namespace)

        if not table_name or not id_field:
            logger.error(f"Unknown namespace for vector deletion: {self.namespace}")
            return

        ids_list = ",".join([f"'{id}'" for id in ids])
        delete_sql = f"DELETE FROM {table_name} WHERE workspace = :workspace AND {id_field} IN ({ids_list})"

        try:
            await self.db.execute(delete_sql, {"workspace": self.db.workspace})
            logger.debug(
                f"Successfully deleted {len(ids)} vectors from {self.namespace}"
            )
        except Exception as e:
            logger.error(f"Error while deleting vectors from {self.namespace}: {e}")

    async def delete_entity(self, entity_name: str) -> None:
        """Delete an entity by its name from the vector storage.

        Args:
            entity_name: The name of the entity to delete
        """
        try:
            # Construct SQL to delete the entity
            delete_sql = """DELETE FROM LIGHTRAG_GRAPH_NODES
                            WHERE workspace = :workspace AND name = :entity_name"""

            await self.db.execute(
                delete_sql, {"workspace": self.db.workspace, "entity_name": entity_name}
            )
            logger.debug(f"Successfully deleted entity {entity_name}")
        except Exception as e:
            logger.error(f"Error deleting entity {entity_name}: {e}")

    async def delete_entity_relation(self, entity_name: str) -> None:
        """Delete all relations associated with an entity.

        Args:
            entity_name: The name of the entity whose relations should be deleted
        """
        try:
            # Delete relations where the entity is either the source or target
            delete_sql = """DELETE FROM LIGHTRAG_GRAPH_EDGES
                            WHERE workspace = :workspace AND (source_name = :entity_name OR target_name = :entity_name)"""

            await self.db.execute(
                delete_sql, {"workspace": self.db.workspace, "entity_name": entity_name}
            )
            logger.debug(f"Successfully deleted relations for entity {entity_name}")
        except Exception as e:
            logger.error(f"Error deleting relations for entity {entity_name}: {e}")

    async def index_done_callback(self) -> None:
        # Ti handles persistence automatically
        pass

    async def drop(self) -> dict[str, str]:
        """Drop the storage"""
        try:
            table_name = namespace_to_table_name(self.namespace)
            if not table_name:
                return {
                    "status": "error",
                    "message": f"Unknown namespace: {self.namespace}",
                }

            drop_sql = SQL_TEMPLATES["drop_specifiy_table_workspace"].format(
                table_name=table_name
            )
            await self.db.execute(drop_sql, {"workspace": self.db.workspace})
            return {"status": "success", "message": "data dropped"}
        except Exception as e:
            return {"status": "error", "message": str(e)}

    async def search_by_prefix(self, prefix: str) -> list[dict[str, Any]]:
        """Search for records with IDs starting with a specific prefix.

        Args:
            prefix: The prefix to search for in record IDs

        Returns:
            List of records with matching ID prefixes
        """
        # Determine which table to query based on namespace
        if self.namespace == NameSpace.VECTOR_STORE_ENTITIES:
            sql_template = """
                SELECT entity_id as id, name as entity_name, entity_type, description, content
                FROM LIGHTRAG_GRAPH_NODES
                WHERE entity_id LIKE :prefix_pattern AND workspace = :workspace
            """
        elif self.namespace == NameSpace.VECTOR_STORE_RELATIONSHIPS:
            sql_template = """
                SELECT relation_id as id, source_name as src_id, target_name as tgt_id,
                       keywords, description, content
                FROM LIGHTRAG_GRAPH_EDGES
                WHERE relation_id LIKE :prefix_pattern AND workspace = :workspace
            """
        elif self.namespace == NameSpace.VECTOR_STORE_CHUNKS:
            sql_template = """
                SELECT chunk_id as id, content, tokens, chunk_order_index, full_doc_id
                FROM LIGHTRAG_DOC_CHUNKS
                WHERE chunk_id LIKE :prefix_pattern AND workspace = :workspace
            """
        else:
            logger.warning(
                f"Namespace {self.namespace} not supported for prefix search"
            )
            return []

        # Add prefix pattern parameter with % for SQL LIKE
        prefix_pattern = f"{prefix}%"
        params = {"prefix_pattern": prefix_pattern, "workspace": self.db.workspace}

        try:
            results = await self.db.query(sql_template, params=params, multirows=True)
            logger.debug(
                f"Found {len(results) if results else 0} records with prefix '{prefix}'"
            )
            return results if results else []
        except Exception as e:
            logger.error(f"Error searching records with prefix '{prefix}': {e}")
            return []

    async def get_by_id(self, id: str) -> dict[str, Any] | None:
        """Get vector data by its ID

        Args:
            id: The unique identifier of the vector

        Returns:
            The vector data if found, or None if not found
        """
        try:
            # Determine which table to query based on namespace
            if self.namespace == NameSpace.VECTOR_STORE_ENTITIES:
                sql_template = """
                    SELECT entity_id as id, name as entity_name, entity_type, description, content
                    FROM LIGHTRAG_GRAPH_NODES
                    WHERE entity_id = :entity_id AND workspace = :workspace
                """
                params = {"entity_id": id, "workspace": self.db.workspace}
            elif self.namespace == NameSpace.VECTOR_STORE_RELATIONSHIPS:
                sql_template = """
                    SELECT relation_id as id, source_name as src_id, target_name as tgt_id,
                           keywords, description, content
                    FROM LIGHTRAG_GRAPH_EDGES
                    WHERE relation_id = :relation_id AND workspace = :workspace
                """
                params = {"relation_id": id, "workspace": self.db.workspace}
            elif self.namespace == NameSpace.VECTOR_STORE_CHUNKS:
                sql_template = """
                    SELECT chunk_id as id, content, tokens, chunk_order_index, full_doc_id
                    FROM LIGHTRAG_DOC_CHUNKS
                    WHERE chunk_id = :chunk_id AND workspace = :workspace
                """
                params = {"chunk_id": id, "workspace": self.db.workspace}
            else:
                logger.warning(
                    f"Namespace {self.namespace} not supported for get_by_id"
                )
                return None

            result = await self.db.query(sql_template, params=params)
            return result
        except Exception as e:
            logger.error(f"Error retrieving vector data for ID {id}: {e}")
            return None

    async def get_by_ids(self, ids: list[str]) -> list[dict[str, Any]]:
        """Get multiple vector data by their IDs

        Args:
            ids: List of unique identifiers

        Returns:
            List of vector data objects that were found
        """
        if not ids:
            return []

        try:
            # Format IDs for SQL IN clause
            ids_str = ", ".join([f"'{id}'" for id in ids])

            # Determine which table to query based on namespace
            if self.namespace == NameSpace.VECTOR_STORE_ENTITIES:
                sql_template = f"""
                    SELECT entity_id as id, name as entity_name, entity_type, description, content
                    FROM LIGHTRAG_GRAPH_NODES
                    WHERE entity_id IN ({ids_str}) AND workspace = :workspace
                """
            elif self.namespace == NameSpace.VECTOR_STORE_RELATIONSHIPS:
                sql_template = f"""
                    SELECT relation_id as id, source_name as src_id, target_name as tgt_id,
                           keywords, description, content
                    FROM LIGHTRAG_GRAPH_EDGES
                    WHERE relation_id IN ({ids_str}) AND workspace = :workspace
                """
            elif self.namespace == NameSpace.VECTOR_STORE_CHUNKS:
                sql_template = f"""
                    SELECT chunk_id as id, content, tokens, chunk_order_index, full_doc_id
                    FROM LIGHTRAG_DOC_CHUNKS
                    WHERE chunk_id IN ({ids_str}) AND workspace = :workspace
                """
            else:
                logger.warning(
                    f"Namespace {self.namespace} not supported for get_by_ids"
                )
                return []

            params = {"workspace": self.db.workspace}
            results = await self.db.query(sql_template, params=params, multirows=True)
            return results if results else []
        except Exception as e:
            logger.error(f"Error retrieving vector data for IDs {ids}: {e}")
            return []


@final
@dataclass
class TiDBGraphStorage(BaseGraphStorage):
    db: TiDB = field(default=None)

    def __post_init__(self):
        self._max_batch_size = self.global_config["embedding_batch_num"]

    async def initialize(self):
        if self.db is None:
            self.db = await ClientManager.get_client()

    async def finalize(self):
        if self.db is not None:
            await ClientManager.release_client(self.db)
            self.db = None

    #################### upsert method ################
    async def upsert_node(self, node_id: str, node_data: dict[str, str]) -> None:
        entity_name = node_id
        entity_type = node_data["entity_type"]
        description = node_data["description"]
        source_id = node_data["source_id"]
        logger.debug(f"entity_name:{entity_name}, entity_type:{entity_type}")
        content = entity_name + description
        contents = [content]
        batches = [
            contents[i : i + self._max_batch_size]
            for i in range(0, len(contents), self._max_batch_size)
        ]
        embeddings_list = await asyncio.gather(
            *[self.embedding_func(batch) for batch in batches]
        )
        embeddings = np.concatenate(embeddings_list)
        content_vector = embeddings[0]
        sql = SQL_TEMPLATES["upsert_node"]
        data = {
            "workspace": self.db.workspace,
            "name": entity_name,
            "entity_type": entity_type,
            "description": description,
            "source_chunk_id": source_id,
            "content": content,
            "content_vector": f"{content_vector.tolist()}",
        }
        await self.db.execute(sql, data)

    async def upsert_edge(
        self, source_node_id: str, target_node_id: str, edge_data: dict[str, str]
    ) -> None:
        source_name = source_node_id
        target_name = target_node_id
        weight = edge_data["weight"]
        keywords = edge_data["keywords"]
        description = edge_data["description"]
        source_chunk_id = edge_data["source_id"]
        logger.debug(
            f"source_name:{source_name}, target_name:{target_name}, keywords: {keywords}"
        )

        content = keywords + source_name + target_name + description
        contents = [content]
        batches = [
            contents[i : i + self._max_batch_size]
            for i in range(0, len(contents), self._max_batch_size)
        ]
        embeddings_list = await asyncio.gather(
            *[self.embedding_func(batch) for batch in batches]
        )
        embeddings = np.concatenate(embeddings_list)
        content_vector = embeddings[0]
        merge_sql = SQL_TEMPLATES["upsert_edge"]
        data = {
            "workspace": self.db.workspace,
            "source_name": source_name,
            "target_name": target_name,
            "weight": weight,
            "keywords": keywords,
            "description": description,
            "source_chunk_id": source_chunk_id,
            "content": content,
            "content_vector": f"{content_vector.tolist()}",
        }
        await self.db.execute(merge_sql, data)

    async def embed_nodes(
        self, algorithm: str
    ) -> tuple[np.ndarray[Any, Any], list[str]]:
        if algorithm not in self._node_embed_algorithms:
            raise ValueError(f"Node embedding algorithm {algorithm} not supported")
        return await self._node_embed_algorithms[algorithm]()

    # Query

    async def has_node(self, node_id: str) -> bool:
        sql = SQL_TEMPLATES["has_entity"]
        param = {"name": node_id, "workspace": self.db.workspace}
        has = await self.db.query(sql, param)
        return has["cnt"] != 0

    async def has_edge(self, source_node_id: str, target_node_id: str) -> bool:
        sql = SQL_TEMPLATES["has_relationship"]
        param = {
            "source_name": source_node_id,
            "target_name": target_node_id,
            "workspace": self.db.workspace,
        }
        has = await self.db.query(sql, param)
        return has["cnt"] != 0

    async def node_degree(self, node_id: str) -> int:
        sql = SQL_TEMPLATES["node_degree"]
        param = {"name": node_id, "workspace": self.db.workspace}
        result = await self.db.query(sql, param)
        return result["cnt"]

    async def edge_degree(self, src_id: str, tgt_id: str) -> int:
        degree = await self.node_degree(src_id) + await self.node_degree(tgt_id)
        return degree

    async def get_node(self, node_id: str) -> dict[str, str] | None:
        sql = SQL_TEMPLATES["get_node"]
        param = {"name": node_id, "workspace": self.db.workspace}
        return await self.db.query(sql, param)

    async def get_edge(
        self, source_node_id: str, target_node_id: str
    ) -> dict[str, str] | None:
        sql = SQL_TEMPLATES["get_edge"]
        param = {
            "source_name": source_node_id,
            "target_name": target_node_id,
            "workspace": self.db.workspace,
        }
        return await self.db.query(sql, param)

    async def get_node_edges(self, source_node_id: str) -> list[tuple[str, str]] | None:
        sql = SQL_TEMPLATES["get_node_edges"]
        param = {"source_name": source_node_id, "workspace": self.db.workspace}
        res = await self.db.query(sql, param, multirows=True)
        if res:
            data = [(i["source_name"], i["target_name"]) for i in res]
            return data
        else:
            return []

    async def index_done_callback(self) -> None:
        # Ti handles persistence automatically
        pass

    async def drop(self) -> dict[str, str]:
        """Drop the storage"""
        try:
            drop_sql = """
                DELETE FROM LIGHTRAG_GRAPH_EDGES WHERE workspace = :workspace;
                DELETE FROM LIGHTRAG_GRAPH_NODES WHERE workspace = :workspace;
            """
            await self.db.execute(drop_sql, {"workspace": self.db.workspace})
            return {"status": "success", "message": "graph data dropped"}
        except Exception as e:
            return {"status": "error", "message": str(e)}

    async def delete_node(self, node_id: str) -> None:
        """Delete a node and all its related edges

        Args:
            node_id: The ID of the node to delete
        """
        # First delete all edges related to this node
        await self.db.execute(
            SQL_TEMPLATES["delete_node_edges"],
            {"name": node_id, "workspace": self.db.workspace},
        )

        # Then delete the node itself
        await self.db.execute(
            SQL_TEMPLATES["delete_node"],
            {"name": node_id, "workspace": self.db.workspace},
        )

        logger.debug(
            f"Node {node_id} and its related edges have been deleted from the graph"
        )

    async def get_all_labels(self) -> list[str]:
        """Get all entity types (labels) in the database

        Returns:
            List of labels sorted alphabetically
        """
        result = await self.db.query(
            SQL_TEMPLATES["get_all_labels"],
            {"workspace": self.db.workspace},
            multirows=True,
        )

        if not result:
            return []

        # Extract all labels
        return [item["label"] for item in result]

    async def get_knowledge_graph(
        self, node_label: str, max_depth: int = 5
    ) -> KnowledgeGraph:
        """
        Get a connected subgraph of nodes matching the specified label
        Maximum number of nodes is limited by MAX_GRAPH_NODES environment variable (default: 1000)

        Args:
            node_label: The node label to match
            max_depth: Maximum depth of the subgraph

        Returns:
            KnowledgeGraph object containing nodes and edges
        """
        result = KnowledgeGraph()
        MAX_GRAPH_NODES = int(os.getenv("MAX_GRAPH_NODES", 1000))

        # Get matching nodes
        if node_label == "*":
            # Handle special case, get all nodes
            node_results = await self.db.query(
                SQL_TEMPLATES["get_all_nodes"],
                {"workspace": self.db.workspace, "max_nodes": MAX_GRAPH_NODES},
                multirows=True,
            )
        else:
            # Get nodes matching the label
            label_pattern = f"%{node_label}%"
            node_results = await self.db.query(
                SQL_TEMPLATES["get_matching_nodes"],
                {"workspace": self.db.workspace, "label_pattern": label_pattern},
                multirows=True,
            )

        if not node_results:
            logger.warning(f"No nodes found matching label {node_label}")
            return result

        # Limit the number of returned nodes
        if len(node_results) > MAX_GRAPH_NODES:
            node_results = node_results[:MAX_GRAPH_NODES]

        # Extract node names for edge query
        node_names = [node["name"] for node in node_results]
        node_names_str = ",".join([f"'{name}'" for name in node_names])

        # Add nodes to result
        for node in node_results:
            node_properties = {
                k: v for k, v in node.items() if k not in ["id", "name", "entity_type"]
            }
            result.nodes.append(
                KnowledgeGraphNode(
                    id=node["name"],
                    labels=[node["entity_type"]]
                    if node.get("entity_type")
                    else [node["name"]],
                    properties=node_properties,
                )
            )

        # Get related edges
        edge_results = await self.db.query(
            SQL_TEMPLATES["get_related_edges"].format(node_names=node_names_str),
            {"workspace": self.db.workspace},
            multirows=True,
        )

        if edge_results:
            # Add edges to result
            for edge in edge_results:
                # Only include edges related to selected nodes
                if (
                    edge["source_name"] in node_names
                    and edge["target_name"] in node_names
                ):
                    edge_id = f"{edge['source_name']}-{edge['target_name']}"
                    edge_properties = {
                        k: v
                        for k, v in edge.items()
                        if k not in ["id", "source_name", "target_name"]
                    }

                    result.edges.append(
                        KnowledgeGraphEdge(
                            id=edge_id,
                            type="RELATED",
                            source=edge["source_name"],
                            target=edge["target_name"],
                            properties=edge_properties,
                        )
                    )

        logger.info(
            f"Subgraph query successful | Node count: {len(result.nodes)} | Edge count: {len(result.edges)}"
        )
        return result

    async def remove_nodes(self, nodes: list[str]):
        """Delete multiple nodes

        Args:
            nodes: List of node IDs to delete
        """
        for node_id in nodes:
            await self.delete_node(node_id)

    async def remove_edges(self, edges: list[tuple[str, str]]):
        """Delete multiple edges

        Args:
            edges: List of edges to delete, each edge is a (source, target) tuple
        """
        for source, target in edges:
            await self.db.execute(
                SQL_TEMPLATES["remove_multiple_edges"],
                {"source": source, "target": target, "workspace": self.db.workspace},
            )


N_T = {
    NameSpace.KV_STORE_FULL_DOCS: "LIGHTRAG_DOC_FULL",
    NameSpace.KV_STORE_TEXT_CHUNKS: "LIGHTRAG_DOC_CHUNKS",
    NameSpace.VECTOR_STORE_CHUNKS: "LIGHTRAG_DOC_CHUNKS",
    NameSpace.VECTOR_STORE_ENTITIES: "LIGHTRAG_GRAPH_NODES",
    NameSpace.VECTOR_STORE_RELATIONSHIPS: "LIGHTRAG_GRAPH_EDGES",
}
N_ID = {
    NameSpace.KV_STORE_FULL_DOCS: "doc_id",
    NameSpace.KV_STORE_TEXT_CHUNKS: "chunk_id",
    NameSpace.VECTOR_STORE_CHUNKS: "chunk_id",
    NameSpace.VECTOR_STORE_ENTITIES: "entity_id",
    NameSpace.VECTOR_STORE_RELATIONSHIPS: "relation_id",
}


def namespace_to_table_name(namespace: str) -> str:
    for k, v in N_T.items():
        if is_namespace(namespace, k):
            return v


def namespace_to_id(namespace: str) -> str:
    for k, v in N_ID.items():
        if is_namespace(namespace, k):
            return v


TABLES = {
    "LIGHTRAG_DOC_FULL": {
        "ddl": """
        CREATE TABLE LIGHTRAG_DOC_FULL (
            `id` BIGINT PRIMARY KEY AUTO_RANDOM,
            `doc_id` VARCHAR(256) NOT NULL,
            `workspace` varchar(1024),
            `content` LONGTEXT,
            `meta` JSON,
            `createtime` TIMESTAMP DEFAULT CURRENT_TIMESTAMP,
            `updatetime` TIMESTAMP DEFAULT NULL,
            UNIQUE KEY (`doc_id`)
        );
        """
    },
    "LIGHTRAG_DOC_CHUNKS": {
        "ddl": """
        CREATE TABLE LIGHTRAG_DOC_CHUNKS (
            `id` BIGINT PRIMARY KEY AUTO_RANDOM,
            `chunk_id` VARCHAR(256) NOT NULL,
            `full_doc_id` VARCHAR(256) NOT NULL,
            `workspace` varchar(1024),
            `chunk_order_index` INT,
            `tokens` INT,
            `content` LONGTEXT,
            `content_vector` VECTOR,
            `createtime` DATETIME DEFAULT CURRENT_TIMESTAMP,
            `updatetime` DATETIME DEFAULT NULL,
            UNIQUE KEY (`chunk_id`)
        );
        """
    },
    "LIGHTRAG_GRAPH_NODES": {
        "ddl": """
        CREATE TABLE LIGHTRAG_GRAPH_NODES (
            `id` BIGINT PRIMARY KEY AUTO_RANDOM,
            `entity_id`  VARCHAR(256),
            `workspace` varchar(1024),
            `name` VARCHAR(2048),
            `entity_type` VARCHAR(1024),
            `description` LONGTEXT,
            `source_chunk_id` VARCHAR(256),
            `content` LONGTEXT,
            `content_vector` VECTOR,
            `createtime` DATETIME DEFAULT CURRENT_TIMESTAMP,
            `updatetime` DATETIME DEFAULT NULL,
            KEY (`entity_id`)
        );
        """
    },
    "LIGHTRAG_GRAPH_EDGES": {
        "ddl": """
        CREATE TABLE LIGHTRAG_GRAPH_EDGES (
            `id` BIGINT PRIMARY KEY AUTO_RANDOM,
            `relation_id`  VARCHAR(256),
            `workspace` varchar(1024),
            `source_name` VARCHAR(2048),
            `target_name` VARCHAR(2048),
            `weight` DECIMAL,
            `keywords` TEXT,
            `description` LONGTEXT,
            `source_chunk_id` varchar(256),
            `content` LONGTEXT,
            `content_vector` VECTOR,
            `createtime` DATETIME DEFAULT CURRENT_TIMESTAMP,
            `updatetime` DATETIME DEFAULT NULL,
            KEY (`relation_id`)
        );
        """
    },
    "LIGHTRAG_LLM_CACHE": {
        "ddl": """
        CREATE TABLE LIGHTRAG_LLM_CACHE (
            id BIGINT PRIMARY KEY AUTO_INCREMENT,
            send TEXT,
            return TEXT,
            model VARCHAR(1024),
            createtime DATETIME DEFAULT CURRENT_TIMESTAMP,
            updatetime DATETIME DEFAULT NULL
        );
        """
    },
}


SQL_TEMPLATES = {
    # SQL for KVStorage
    "get_by_id_full_docs": "SELECT doc_id as id, IFNULL(content, '') AS content FROM LIGHTRAG_DOC_FULL WHERE doc_id = :id AND workspace = :workspace",
    "get_by_id_text_chunks": "SELECT chunk_id as id, tokens, IFNULL(content, '') AS content, chunk_order_index, full_doc_id FROM LIGHTRAG_DOC_CHUNKS WHERE chunk_id = :id AND workspace = :workspace",
    "get_by_ids_full_docs": "SELECT doc_id as id, IFNULL(content, '') AS content FROM LIGHTRAG_DOC_FULL WHERE doc_id IN ({ids}) AND workspace = :workspace",
    "get_by_ids_text_chunks": "SELECT chunk_id as id, tokens, IFNULL(content, '') AS content, chunk_order_index, full_doc_id FROM LIGHTRAG_DOC_CHUNKS WHERE chunk_id IN ({ids}) AND workspace = :workspace",
    "filter_keys": "SELECT {id_field} AS id FROM {table_name} WHERE {id_field} IN ({ids}) AND workspace = :workspace",
    # SQL for Merge operations (TiDB version with INSERT ... ON DUPLICATE KEY UPDATE)
    "upsert_doc_full": """
        INSERT INTO LIGHTRAG_DOC_FULL (doc_id, content, workspace)
        VALUES (:id, :content, :workspace)
        ON DUPLICATE KEY UPDATE content = VALUES(content), workspace = VALUES(workspace), updatetime = CURRENT_TIMESTAMP
    """,
    "upsert_chunk": """
        INSERT INTO LIGHTRAG_DOC_CHUNKS(chunk_id, content, tokens, chunk_order_index, full_doc_id, content_vector, workspace)
        VALUES (:id, :content, :tokens, :chunk_order_index, :full_doc_id, :content_vector, :workspace)
        ON DUPLICATE KEY UPDATE
        content = VALUES(content), tokens = VALUES(tokens), chunk_order_index = VALUES(chunk_order_index),
        full_doc_id = VALUES(full_doc_id), content_vector = VALUES(content_vector), workspace = VALUES(workspace), updatetime = CURRENT_TIMESTAMP
    """,
    # SQL for VectorStorage
    "entities": """SELECT n.name as entity_name FROM
        (SELECT entity_id as id, name, VEC_COSINE_DISTANCE(content_vector,:embedding_string) as distance
        FROM LIGHTRAG_GRAPH_NODES WHERE workspace = :workspace) n
        WHERE n.distance>:better_than_threshold ORDER BY n.distance DESC LIMIT :top_k
    """,
    "relationships": """SELECT e.source_name as src_id, e.target_name as tgt_id FROM
        (SELECT source_name, target_name, VEC_COSINE_DISTANCE(content_vector, :embedding_string) as distance
        FROM LIGHTRAG_GRAPH_EDGES WHERE workspace = :workspace) e
        WHERE e.distance>:better_than_threshold ORDER BY e.distance DESC LIMIT :top_k
    """,
    "chunks": """SELECT c.id FROM
        (SELECT chunk_id as id,VEC_COSINE_DISTANCE(content_vector, :embedding_string) as distance
        FROM LIGHTRAG_DOC_CHUNKS WHERE workspace = :workspace) c
        WHERE c.distance>:better_than_threshold ORDER BY c.distance DESC LIMIT :top_k
    """,
    "has_entity": """
        SELECT COUNT(id) AS cnt FROM LIGHTRAG_GRAPH_NODES WHERE name = :name AND workspace = :workspace
    """,
    "has_relationship": """
        SELECT COUNT(id) AS cnt FROM LIGHTRAG_GRAPH_EDGES WHERE source_name = :source_name AND target_name = :target_name AND workspace = :workspace
    """,
    "update_entity": """
        UPDATE LIGHTRAG_GRAPH_NODES SET
            entity_id = :id, content = :content, content_vector = :content_vector, updatetime = CURRENT_TIMESTAMP
        WHERE workspace = :workspace AND name = :name
    """,
    "update_relationship": """
        UPDATE LIGHTRAG_GRAPH_EDGES SET
            relation_id = :id, content = :content, content_vector = :content_vector, updatetime = CURRENT_TIMESTAMP
        WHERE workspace = :workspace AND source_name = :source_name AND target_name = :target_name
    """,
    "insert_entity": """
        INSERT INTO LIGHTRAG_GRAPH_NODES(entity_id, name, content, content_vector, workspace)
        VALUES(:id, :name, :content, :content_vector, :workspace)
    """,
    "insert_relationship": """
        INSERT INTO LIGHTRAG_GRAPH_EDGES(relation_id, source_name, target_name, content, content_vector, workspace)
        VALUES(:id, :source_name, :target_name, :content, :content_vector, :workspace)
    """,
    # SQL for GraphStorage
    "get_node": """
        SELECT entity_id AS id, workspace, name, entity_type, description, source_chunk_id AS source_id, content, content_vector
        FROM LIGHTRAG_GRAPH_NODES WHERE name = :name AND workspace = :workspace
    """,
    "get_edge": """
        SELECT relation_id AS id, workspace, source_name, target_name, weight, keywords, description, source_chunk_id AS source_id, content, content_vector
        FROM LIGHTRAG_GRAPH_EDGES WHERE source_name = :source_name AND target_name = :target_name AND workspace = :workspace
    """,
    "get_node_edges": """
        SELECT relation_id AS id, workspace, source_name, target_name, weight, keywords, description, source_chunk_id, content, content_vector
        FROM LIGHTRAG_GRAPH_EDGES WHERE source_name = :source_name AND workspace = :workspace
    """,
    "node_degree": """
        SELECT COUNT(id) AS cnt FROM LIGHTRAG_GRAPH_EDGES WHERE workspace = :workspace AND :name IN (source_name, target_name)
    """,
    "upsert_node": """
        INSERT INTO LIGHTRAG_GRAPH_NODES(name, content, content_vector, workspace, source_chunk_id, entity_type, description)
        VALUES(:name, :content, :content_vector, :workspace, :source_chunk_id, :entity_type, :description)
        ON DUPLICATE KEY UPDATE
        name = VALUES(name), content = VALUES(content), content_vector = VALUES(content_vector),
        workspace = VALUES(workspace), updatetime = CURRENT_TIMESTAMP,
        source_chunk_id = VALUES(source_chunk_id), entity_type = VALUES(entity_type), description = VALUES(description)
    """,
    "upsert_edge": """
        INSERT INTO LIGHTRAG_GRAPH_EDGES(source_name, target_name, content, content_vector,
            workspace, weight, keywords, description, source_chunk_id)
        VALUES(:source_name, :target_name, :content, :content_vector,
            :workspace, :weight, :keywords, :description, :source_chunk_id)
        ON DUPLICATE KEY UPDATE
        source_name = VALUES(source_name), target_name = VALUES(target_name), content = VALUES(content),
        content_vector = VALUES(content_vector), workspace = VALUES(workspace), updatetime = CURRENT_TIMESTAMP,
        weight = VALUES(weight), keywords = VALUES(keywords), description = VALUES(description),
        source_chunk_id = VALUES(source_chunk_id)
    """,
    "delete_node": """
        DELETE FROM LIGHTRAG_GRAPH_NODES
        WHERE name = :name AND workspace = :workspace
    """,
    "delete_node_edges": """
        DELETE FROM LIGHTRAG_GRAPH_EDGES
        WHERE (source_name = :name OR target_name = :name) AND workspace = :workspace
    """,
    "get_all_labels": """
        SELECT DISTINCT entity_type as label
        FROM LIGHTRAG_GRAPH_NODES
        WHERE workspace = :workspace
        ORDER BY entity_type
    """,
    "get_matching_nodes": """
        SELECT * FROM LIGHTRAG_GRAPH_NODES
        WHERE name LIKE :label_pattern AND workspace = :workspace
        ORDER BY name
    """,
    "get_all_nodes": """
        SELECT * FROM LIGHTRAG_GRAPH_NODES
        WHERE workspace = :workspace
        ORDER BY name
        LIMIT :max_nodes
    """,
    "get_related_edges": """
        SELECT * FROM LIGHTRAG_GRAPH_EDGES
        WHERE (source_name IN (:node_names) OR target_name IN (:node_names))
        AND workspace = :workspace
    """,
    "remove_multiple_edges": """
        DELETE FROM LIGHTRAG_GRAPH_EDGES
        WHERE (source_name = :source AND target_name = :target)
        AND workspace = :workspace
    """,
    # Search by prefix SQL templates
    "search_entity_by_prefix": """
        SELECT entity_id as id, name as entity_name, entity_type, description, content
        FROM LIGHTRAG_GRAPH_NODES
        WHERE entity_id LIKE :prefix_pattern AND workspace = :workspace
    """,
    "search_relationship_by_prefix": """
        SELECT relation_id as id, source_name as src_id, target_name as tgt_id, keywords, description, content
        FROM LIGHTRAG_GRAPH_EDGES
        WHERE relation_id LIKE :prefix_pattern AND workspace = :workspace
    """,
    "search_chunk_by_prefix": """
        SELECT chunk_id as id, content, tokens, chunk_order_index, full_doc_id
        FROM LIGHTRAG_DOC_CHUNKS
        WHERE chunk_id LIKE :prefix_pattern AND workspace = :workspace
    """,
    # Drop tables
    "drop_specifiy_table_workspace": "DELETE FROM {table_name} WHERE workspace = :workspace",
}<|MERGE_RESOLUTION|>--- conflicted
+++ resolved
@@ -78,12 +78,8 @@
                 result = conn.execute(text(sql), params)
             except Exception as e:
                 sanitized_params = sanitize_sensitive_info(params)
-<<<<<<< HEAD
-                logger.error(f"Tidb database,\nsql:{sql},\nparams:{sanitized_params},\nerror:{e}")
-=======
                 sanitized_params = sanitize_sensitive_info(params)
                 logger.error(f"Tidb database,\nsql:{sql},\nparams:{sanitized_params},\nerror:{sanitize_sensitive_info({'error': str(e)})}")
->>>>>>> 460bc4d1
                 raise
             if multirows:
                 rows = result.all()
@@ -109,11 +105,7 @@
                     conn.execute(text(sql), parameters=data)
         except Exception as e:
             sanitized_data = sanitize_sensitive_info(data) if data else None
-<<<<<<< HEAD
-            logger.error(f"Tidb database,\nsql:{sql},\ndata:{sanitized_data},\nerror:{e}")
-=======
             logger.error(f"Tidb database,\nsql:{sql},\ndata:{sanitized_data},\nerror:{sanitize_sensitive_info({'error': str(e)})}")
->>>>>>> 460bc4d1
             raise
 
 
